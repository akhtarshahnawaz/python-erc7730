
from pydantic import AnyUrl
from erc7730.common.pydantic import model_from_json_bytes
from erc7730.model.context import EIP712JsonSchema, EIP712Context, EIP712, Domain, EIP712Domain
from erc7730.model.erc7730_descriptor import ERC7730Descriptor, EIP712Context
from erc7730.model.display import Display, Reference, Field, StructFormats, FieldFormat, Fields, Format, DateParameters, DateEncoding, TokenAmountParameters
from eip712 import EIP712DAppDescriptor, EIP712ContractDescriptor, EIP712Mapper, EIP712MessageDescriptor, EIP712Field, EIP712Format
import requests

from erc7730.model.metadata import Metadata


def to_eip712_mapper(erc7730: ERC7730Descriptor) -> EIP712DAppDescriptor|list[Exception]:
    exceptions = list[Exception]()
    context = erc7730.context
    if (context is not None and isinstance(context, EIP712Context)):
        domain = context.eip712.domain
        if (domain is None):
            exceptions.append(Exception(f"no domain defined for {context.eip712}")) # type: ignore
        else:
            if (domain.chainId is None):
                exceptions.append(Exception(f"chain id is None for {domain}")) # type: ignore
            elif (domain.verifyingContract is None):
                exceptions.append(Exception(f"verifying contract is None for {domain}")) # type: ignore
            else:
                schema = dict[str, str]()
                schs = context.eip712.schemas
                if schs is not None:
                    for item in schs:
                        sch = None
                        if (isinstance(item, EIP712JsonSchema)): 
                            sch = item
                        else:
                            try:
                                response = requests.get(item.__str__())
                                sch = model_from_json_bytes(response.content, model = EIP712JsonSchema)
                            except Exception as e:
                                exceptions.append(e) # type: ignore
                        if sch is not None:
                            for key in sch.types:
                                    for d in sch.types[key]:
                                        schema[key + "." + d.name] = d.type 
                chain_id = domain.chainId
                contract_address = domain.verifyingContract
                name = ""
                if (domain.name is not None):
                    name = domain.name
                display = erc7730.display
                contracts = list[EIP712ContractDescriptor]()
                if display is not None:
                    for primaryType in display.formats:
                        format = display.formats[primaryType]
                        messages = list[EIP712MessageDescriptor]()
                        if format.fields is not None:
                            eip712Fields = parseFields(display, primaryType, list[EIP712Field](), format.fields)
                            messages.append(EIP712MessageDescriptor(schema = schema, mapper = EIP712Mapper(label = primaryType, fields = eip712Fields)))
                        contracts.append(EIP712ContractDescriptor(address=contract_address, contractName=name, messages=messages))
                return EIP712DAppDescriptor(blockchainName="ethereum", chainId=chain_id, name=name, contracts=contracts)       
    else: 
        exceptions.append(Exception(f"context for {erc7730} is None or is not EIP712")) # type: ignore
    return exceptions

def parseFields(display: Display, primaryType: str, output: list[EIP712Field], fields: Fields) -> list[EIP712Field]:
    for _, field in fields:
         if isinstance(field, Reference):
                       # get field from definition section
            if display.definitions is not None:
                for _, f in display.definitions[field.ref]:
                    parseField(primaryType, output, f)
         elif isinstance(field, StructFormats):
            parseFields(display, primaryType, output, field.fields) 
         elif isinstance(field, Field):
            parseField(primaryType, output, field)
    return output

def parseField(primaryType: str, output: list[EIP712Field], field: Field) -> list[EIP712Field]:
    name = field.label
    assetPath = None
    fieldFormat = None
    match field.format:
        case FieldFormat.NFT_NAME:
            assetPath = field.collectionPath
        case FieldFormat.TOKEN_NAME:
            if (field.tokenAmountParameters is not None):
                assetPath = field.tokenAmountParameters.tokenPath
            fieldFormat = EIP712Format.AMOUNT
        case FieldFormat.ALLOWANCE_AMOUNT:
            if field.allowanceAmountParameters is not None:
                assetPath = field.allowanceAmountParameters.tokenPath
            fieldFormat = EIP712Format.AMOUNT
        case FieldFormat.DATE:
            fieldFormat = EIP712Format.DATETIME
        case _:
            pass                           
    output.append(EIP712Field(path=primaryType, label=name, assetPath=assetPath, format=fieldFormat, coinRef=None))
    return output
<<<<<<< HEAD


def to_erc7730_mapper(eip712DappDescriptor: EIP712DAppDescriptor) -> ERC7730Descriptor:
    verifyingContract = None
    if eip712DappDescriptor.contracts.__len__() > 0:
        verifyingContract = eip712DappDescriptor.contracts[0].address
    domain = Domain(name = eip712DappDescriptor.name, version = None, chainId = eip712DappDescriptor.chain_id, verifyingContract = verifyingContract)
    formats = dict[str,Format]()
    schemas = list[EIP712JsonSchema | AnyUrl]()
    for contract in eip712DappDescriptor.contracts:
        types = dict[str, list[EIP712Domain]]()
        for message in contract.messages:
            mapper = message.mapper
            fields = dict[str, Reference | Field | StructFormats]()
            eip712Domains = list[EIP712Domain]()
            for item in mapper.fields:
                dateParameters = None
                tokenAmountParameters = None
                if item.format is not None:
                    match item.format:
                        case EIP712Format.AMOUNT:
                            if item.assetPath is not None:
                                tokenAmountParameters = TokenAmountParameters(tokenPath=item.assetPath)
                        case EIP712Format.DATETIME:
                            dateParameters = DateParameters(encoding=DateEncoding.TIMESTAMP)
                        case _:
                            pass
                    fields[item.label] = Field(sources=None, collectionPath=None, tokenAmountParameters=tokenAmountParameters, allowanceAmountParameters=None, percentageParameters=None, dateParameters=dateParameters, enumParameters=None)
                    eip712Domains.append(EIP712Domain(name = item.label, type = item.format.name))
            types[mapper.label] = eip712Domains
            formats[mapper.label] = Format(id=None, intent=None, fields=Fields(root=fields), required=None, screens=None)
            schemas.append(EIP712JsonSchema(primaryType = mapper.label, types = types))

    eip712 = EIP712(domain = domain, schemas = schemas)
    context = EIP712Context(eip712 = eip712)
    display = Display(definitions=None, formats = formats)
    metadata = Metadata(owner=None, info=None, token=None, constants=None, enums=None)
    return ERC7730Descriptor(context = context, includes=None, metadata=metadata, display=display)
    
=======
   
>>>>>>> 1a616bc4
<|MERGE_RESOLUTION|>--- conflicted
+++ resolved
@@ -94,8 +94,6 @@
             pass                           
     output.append(EIP712Field(path=primaryType, label=name, assetPath=assetPath, format=fieldFormat, coinRef=None))
     return output
-<<<<<<< HEAD
-
 
 def to_erc7730_mapper(eip712DappDescriptor: EIP712DAppDescriptor) -> ERC7730Descriptor:
     verifyingContract = None
@@ -132,8 +130,4 @@
     context = EIP712Context(eip712 = eip712)
     display = Display(definitions=None, formats = formats)
     metadata = Metadata(owner=None, info=None, token=None, constants=None, enums=None)
-    return ERC7730Descriptor(context = context, includes=None, metadata=metadata, display=display)
-    
-=======
-   
->>>>>>> 1a616bc4
+    return ERC7730Descriptor(context = context, includes=None, metadata=metadata, display=display)